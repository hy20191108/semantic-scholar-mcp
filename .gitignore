--- conflicted
+++ resolved
@@ -202,8 +202,5 @@
 
 tmp/
 .serena/
-<<<<<<< HEAD
 .claude/hooks/
-=======
-serena/
->>>>>>> 894b1564
+serena/