--- conflicted
+++ resolved
@@ -14,16 +14,12 @@
 from core.config import ApplicationConfig, get_config
 from core.error_handler import MCPErrorHandler, mcp_error_handler
 from core.exceptions import ValidationError
-<<<<<<< HEAD
 from core.logging import (
     MCPToolContext,
     RequestContext,
     get_logger,
     initialize_logging,
 )
-=======
-from core.logging import MCPToolContext, RequestContext, get_logger, initialize_logging
->>>>>>> 40645ec8
 from core.metrics_collector import MetricsCollector
 
 from .api_client_enhanced import SemanticScholarClient
@@ -39,8 +35,6 @@
     parse_year_range,
     validate_batch_size,
 )
-<<<<<<< HEAD
-
 
 async def execute_api_with_error_handling(operation_name: str, operation_func):
     """Execute API operation with standardized error handling."""
@@ -58,8 +52,6 @@
     actual_offset = extract_field_value(offset) if offset is not None else 0
     return actual_limit, actual_offset
 
-=======
->>>>>>> 40645ec8
 
 # Initialize FastMCP server
 mcp = FastMCP(
@@ -281,14 +273,9 @@
             logger.debug_mcp(
                 "Executing API search", search_query=search_query.model_dump()
             )
-<<<<<<< HEAD
             result = await execute_api_with_error_handling(
                 "search_papers", lambda: api_client.search_papers(search_query)
             )
-=======
-            async with api_client:
-                result = await api_client.search_papers(search_query)
->>>>>>> 40645ec8
 
             logger.debug_mcp(
                 "Search completed successfully",
@@ -378,24 +365,15 @@
             # Extract actual field value
             actual_fields = extract_field_value(fields)
 
-<<<<<<< HEAD
             paper = await execute_api_with_error_handling(
                 "get_paper",
                 lambda: api_client.get_paper(
-=======
-            async with api_client:
-                paper = await api_client.get_paper(
->>>>>>> 40645ec8
                     paper_id=paper_id,
                     fields=actual_fields,
                     include_citations=include_citations,
                     include_references=include_references,
-<<<<<<< HEAD
                 ),
             )
-=======
-                )
->>>>>>> 40645ec8
 
             paper_dict = paper.model_dump(exclude_none=True)
 
@@ -444,7 +422,6 @@
     """
     with RequestContext():
         try:
-<<<<<<< HEAD
             actual_limit, actual_offset = extract_pagination_params(limit, offset, 100)
 
             citations = await execute_api_with_error_handling(
@@ -453,12 +430,6 @@
                     paper_id=paper_id, limit=actual_limit, offset=actual_offset
                 ),
             )
-=======
-            async with api_client:
-                citations = await api_client.get_paper_citations(
-                    paper_id=paper_id, limit=limit, offset=offset
-                )
->>>>>>> 40645ec8
 
             return {
                 "success": True,
@@ -496,7 +467,6 @@
     """
     with RequestContext():
         try:
-<<<<<<< HEAD
             actual_limit, actual_offset = extract_pagination_params(limit, offset, 100)
 
             references = await execute_api_with_error_handling(
@@ -505,12 +475,6 @@
                     paper_id=paper_id, limit=actual_limit, offset=actual_offset
                 ),
             )
-=======
-            async with api_client:
-                references = await api_client.get_paper_references(
-                    paper_id=paper_id, limit=limit, offset=offset
-                )
->>>>>>> 40645ec8
 
             return {
                 "success": True,
@@ -548,7 +512,6 @@
     """
     with RequestContext():
         try:
-<<<<<<< HEAD
             actual_limit, actual_offset = extract_pagination_params(limit, offset, 100)
 
             result = await execute_api_with_error_handling(
@@ -559,14 +522,6 @@
                     offset=actual_offset,
                 ),
             )
-=======
-            async with api_client:
-                result = await api_client.get_paper_authors(
-                    paper_id=paper_id,
-                    limit=limit,
-                    offset=offset,
-                )
->>>>>>> 40645ec8
 
             return {
                 "success": True,
@@ -1562,7 +1517,6 @@
 # Main entry point
 def main():
     """Main entry point for the server."""
-<<<<<<< HEAD
 
     # Initialize server first
     logger.debug_mcp("Initializing MCP server")
@@ -1572,13 +1526,6 @@
 
     # Log environment information if debug mode is enabled
     if os.getenv("DEBUG_MCP_MODE", "false").lower() == "true":
-=======
-    import os
-
-    # Log environment information if debug mode is enabled
-    if os.getenv("DEBUG_MCP_MODE", "false").lower() == "true":
-        get_config()
->>>>>>> 40645ec8
         temp_logger = get_logger("mcp.main")
         temp_logger.debug_mcp(
             "MCP server main() called",
@@ -1595,12 +1542,6 @@
             python_version=sys.version,
             working_directory=str(Path.cwd()),
         )
-<<<<<<< HEAD
-=======
-
-    # Initialize server on startup
-    asyncio.run(on_startup())
->>>>>>> 40645ec8
 
     # Run the server
     try:
